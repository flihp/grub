AutoGen definitions Makefile.tpl;

library = {
  name = libgrubkern.a;
  cflags = '$(CFLAGS_GNULIB)';
  cppflags = '$(CPPFLAGS_GNULIB)';

  common = util/misc.c;
  common = grub-core/kern/command.c;
  common = grub-core/kern/device.c;
  common = grub-core/kern/disk.c;
  common = grub-core/lib/disk.c;
  common = util/getroot.c;
  common = grub-core/osdep/unix/getroot.c;
  common = grub-core/osdep/getroot.c;
  common = grub-core/osdep/devmapper/getroot.c;
  common = grub-core/osdep/relpath.c;
  extra_dist = grub-core/kern/disk_common.c;
  extra_dist = grub-core/osdep/unix/relpath.c;
  extra_dist = grub-core/osdep/aros/relpath.c;
  extra_dist = grub-core/osdep/windows/relpath.c;
  common = grub-core/kern/emu/hostdisk.c;
  common = grub-core/osdep/devmapper/hostdisk.c;
  common = grub-core/osdep/hostdisk.c;
  common = grub-core/osdep/unix/hostdisk.c;
  common = grub-core/osdep/exec.c;
  common = grub-core/osdep/sleep.c;
  common = grub-core/osdep/password.c;
  common = grub-core/kern/emu/misc.c;
  common = grub-core/kern/emu/mm.c;
  common = grub-core/kern/env.c;
  common = grub-core/kern/err.c;
  common = grub-core/kern/file.c;
  common = grub-core/kern/fs.c;
  common = grub-core/kern/list.c;
  common = grub-core/kern/misc.c;
  common = grub-core/kern/partition.c;
  common = grub-core/lib/crypto.c;
  common = grub-core/disk/luks.c;
  common = grub-core/disk/geli.c;
  common = grub-core/disk/cryptodisk.c;
  common = grub-core/disk/AFSplitter.c;
  common = grub-core/lib/pbkdf2.c;
  common = grub-core/commands/extcmd.c;
  common = grub-core/lib/arg.c;
  common = grub-core/disk/ldm.c;
  common = grub-core/disk/diskfilter.c;
  common = grub-core/partmap/gpt.c;
  common = grub-core/partmap/msdos.c;
  common = grub-core/fs/proc.c;
};

library = {
  name = libgrubmods.a;
  cflags = '-fno-builtin -Wno-undef';
  cppflags = '-I$(top_srcdir)/grub-core/lib/minilzo -I$(srcdir)/grub-core/lib/xzembed -DMINILZO_HAVE_CONFIG_H';

  common_nodist = grub_script.tab.c;
  common_nodist = grub_script.yy.c;
  common_nodist = libgrub_a_init.c;
  common_nodist = grub_script.yy.h;
  common_nodist = grub_script.tab.h;

  common = grub-core/commands/blocklist.c;
  common = grub-core/commands/macbless.c;
  common = grub-core/commands/xnu_uuid.c;
  common = grub-core/commands/testload.c;
  common = grub-core/commands/ls.c;
  common = grub-core/disk/dmraid_nvidia.c;
  common = grub-core/disk/loopback.c;
  common = grub-core/disk/lvm.c;
  common = grub-core/disk/mdraid_linux.c;
  common = grub-core/disk/mdraid_linux_be.c;
  common = grub-core/disk/mdraid1x_linux.c;
  common = grub-core/disk/raid5_recover.c;
  common = grub-core/disk/raid6_recover.c;
  common = grub-core/font/font.c;
  common = grub-core/gfxmenu/font.c;
  common = grub-core/normal/charset.c;
  common = grub-core/video/fb/fbblit.c;
  common = grub-core/video/fb/fbutil.c;
  common = grub-core/video/fb/fbfill.c;
  common = grub-core/video/fb/video_fb.c;
  common = grub-core/video/video.c;
  common = grub-core/video/capture.c;
  common = grub-core/video/colors.c;
  common = grub-core/unidata.c;
  common = grub-core/io/bufio.c;
  common = grub-core/fs/affs.c;
  common = grub-core/fs/afs.c;
  common = grub-core/fs/bfs.c;
  common = grub-core/fs/btrfs.c;
  common = grub-core/fs/cbfs.c;
  common = grub-core/fs/archelp.c;
  common = grub-core/fs/cpio.c;
  common = grub-core/fs/cpio_be.c;
  common = grub-core/fs/odc.c;
  common = grub-core/fs/newc.c;
  common = grub-core/fs/ext2.c;
  common = grub-core/fs/fat.c;
  common = grub-core/fs/exfat.c;
  common = grub-core/fs/fshelp.c;
  common = grub-core/fs/hfs.c;
  common = grub-core/fs/hfsplus.c;
  common = grub-core/fs/hfspluscomp.c;
  common = grub-core/fs/iso9660.c;
  common = grub-core/fs/jfs.c;
  common = grub-core/fs/minix.c;
  common = grub-core/fs/minix2.c;
  common = grub-core/fs/minix3.c;
  common = grub-core/fs/minix_be.c;
  common = grub-core/fs/minix2_be.c;
  common = grub-core/fs/minix3_be.c;
  common = grub-core/fs/nilfs2.c;
  common = grub-core/fs/ntfs.c;
  common = grub-core/fs/ntfscomp.c;
  common = grub-core/fs/reiserfs.c;
  common = grub-core/fs/romfs.c;
  common = grub-core/fs/sfs.c;
  common = grub-core/fs/squash4.c;
  common = grub-core/fs/tar.c;
  common = grub-core/fs/udf.c;
  common = grub-core/fs/ufs2.c;
  common = grub-core/fs/ufs.c;
  common = grub-core/fs/ufs_be.c;
  common = grub-core/fs/xfs.c;
  common = grub-core/fs/zfs/zfscrypt.c;
  common = grub-core/fs/zfs/zfs.c;
  common = grub-core/fs/zfs/zfsinfo.c;
  common = grub-core/fs/zfs/zfs_lzjb.c;
  common = grub-core/fs/zfs/zfs_lz4.c;
  common = grub-core/fs/zfs/zfs_sha256.c;
  common = grub-core/fs/zfs/zfs_fletcher.c;
  common = grub-core/lib/envblk.c;
  common = grub-core/lib/hexdump.c;
  common = grub-core/lib/LzFind.c;
  common = grub-core/lib/LzmaEnc.c;
  common = grub-core/lib/crc.c;
  common = grub-core/lib/adler32.c;
  common = grub-core/lib/crc64.c;
  common = grub-core/normal/datetime.c;
  common = grub-core/normal/misc.c;
  common = grub-core/partmap/acorn.c;
  common = grub-core/partmap/amiga.c;
  common = grub-core/partmap/apple.c;
  common = grub-core/partmap/sun.c;
  common = grub-core/partmap/plan.c;
  common = grub-core/partmap/dvh.c;
  common = grub-core/partmap/sunpc.c;
  common = grub-core/partmap/bsdlabel.c;
  common = grub-core/partmap/dfly.c;
  common = grub-core/script/function.c;
  common = grub-core/script/lexer.c;
  common = grub-core/script/main.c;
  common = grub-core/script/script.c;
  common = grub-core/script/argv.c;
  common = grub-core/io/gzio.c;
  common = grub-core/io/xzio.c;
  common = grub-core/io/lzopio.c;
  common = grub-core/kern/ia64/dl_helper.c;
  common = grub-core/kern/arm/dl_helper.c;
  common = grub-core/kern/arm64/dl_helper.c;
  common = grub-core/lib/minilzo/minilzo.c;
  common = grub-core/lib/xzembed/xz_dec_bcj.c;
  common = grub-core/lib/xzembed/xz_dec_lzma2.c;
  common = grub-core/lib/xzembed/xz_dec_stream.c;
};

program = {
  name = grub-mkimage;
  mansection = 1;

  common = util/grub-mkimage.c;
  common = util/mkimage.c;
  common = util/resolve.c;
  common = grub-core/kern/emu/argp_common.c;
  common = grub-core/osdep/init.c;
  common = grub-core/osdep/config.c;
  extra_dist = grub-core/osdep/aros/config.c;
  extra_dist = grub-core/osdep/windows/config.c;
  extra_dist = grub-core/osdep/unix/config.c;
  common = util/config.c;

  extra_dist = util/grub-mkimagexx.c;

  ldadd = libgrubmods.a;
  ldadd = libgrubgcry.a;
  ldadd = libgrubkern.a;
  ldadd = grub-core/gnulib/libgnu.a;
  ldadd = '$(LIBLZMA)';
  ldadd = '$(LIBINTL) $(LIBDEVMAPPER) $(LIBZFS) $(LIBNVPAIR) $(LIBGEOM)';
  cppflags = '-DGRUB_PKGLIBDIR=\"$(pkglibdir)\"';
};

program = {
  name = grub-mkrelpath;
  mansection = 1;

  common = util/grub-mkrelpath.c;
  common = grub-core/kern/emu/argp_common.c;
  common = grub-core/osdep/init.c;

  ldadd = libgrubmods.a;
  ldadd = libgrubgcry.a;
  ldadd = libgrubkern.a;
  ldadd = grub-core/gnulib/libgnu.a;
  ldadd = '$(LIBINTL) $(LIBDEVMAPPER) $(LIBUTIL) $(LIBZFS) $(LIBNVPAIR) $(LIBGEOM)';
};

program = {
  name = grub-script-check;
  mansection = 1;

  common = util/grub-script-check.c;
  common = grub-core/kern/emu/argp_common.c;
  common = grub-core/osdep/init.c;

  ldadd = libgrubmods.a;
  ldadd = libgrubgcry.a;
  ldadd = libgrubkern.a;
  ldadd = grub-core/gnulib/libgnu.a;
  ldadd = '$(LIBINTL) $(LIBDEVMAPPER) $(LIBZFS) $(LIBNVPAIR) $(LIBGEOM)';
};

program = {
  name = grub-editenv;
  mansection = 1;

  common = util/grub-editenv.c;
  common = util/editenv.c;
  common = grub-core/osdep/init.c;

  ldadd = libgrubmods.a;
  ldadd = libgrubgcry.a;
  ldadd = libgrubkern.a;
  ldadd = grub-core/gnulib/libgnu.a;
  ldadd = '$(LIBINTL) $(LIBDEVMAPPER) $(LIBZFS) $(LIBNVPAIR) $(LIBGEOM)';
};

program = {
  name = grub-mkpasswd-pbkdf2;
  mansection = 1;

  common = util/grub-mkpasswd-pbkdf2.c;
  common = grub-core/kern/emu/argp_common.c;
  common = grub-core/osdep/random.c;
  common = grub-core/osdep/init.c;

  ldadd = libgrubmods.a;
  ldadd = libgrubgcry.a;
  ldadd = libgrubkern.a;
  ldadd = grub-core/gnulib/libgnu.a;
  ldadd = '$(LIBINTL) $(LIBDEVMAPPER) $(LIBZFS) $(LIBNVPAIR) $(LIBGEOM)';
};

program = {
  name = grub-macho2img;
  mansection = 1;
  common = util/grub-macho2img.c;
  condition = COND_APPLE_LINKER;
};

program = {
  name = grub-fstest;
  mansection = 1;
  common_nodist = grub_fstest_init.c;
  common = util/grub-fstest.c;
  common = grub-core/kern/emu/hostfs.c;
  common = grub-core/disk/host.c;
  common = grub-core/osdep/init.c;

  ldadd = libgrubmods.a;
  ldadd = libgrubgcry.a;
  ldadd = libgrubkern.a;
  ldadd = grub-core/gnulib/libgnu.a;
  ldadd = '$(LIBINTL) $(LIBDEVMAPPER) $(LIBUTIL) $(LIBZFS) $(LIBNVPAIR) $(LIBGEOM)';
};

program = {
  name = grub-mount;
  mansection = 1;
  common_nodist = grub_fstest_init.c;
  common = util/grub-mount.c;
  common = grub-core/kern/emu/hostfs.c;
  common = grub-core/disk/host.c;
  common = grub-core/osdep/init.c;

  ldadd = libgrubmods.a;
  ldadd = libgrubgcry.a;
  ldadd = libgrubkern.a;
  ldadd = grub-core/gnulib/libgnu.a;
  ldadd = '$(LIBINTL) $(LIBDEVMAPPER) $(LIBZFS) $(LIBNVPAIR) $(LIBGEOM) -lfuse';
  condition = COND_GRUB_MOUNT;
};

program = {
  name = grub-mkfont;
  mansection = 1;
  common = util/grub-mkfont.c;
  common = grub-core/kern/emu/argp_common.c;
  common = grub-core/osdep/init.c;

  cflags = '$(freetype_cflags)';
  cppflags = '-DGRUB_MKFONT=1';

  ldadd = libgrubmods.a;
  ldadd = libgrubgcry.a;
  ldadd = libgrubkern.a;
  ldadd = grub-core/gnulib/libgnu.a;
  ldadd = '$(freetype_libs)';
  ldadd = '$(LIBINTL) $(LIBDEVMAPPER) $(LIBZFS) $(LIBNVPAIR) $(LIBGEOM)';
  condition = COND_GRUB_MKFONT;
};

program = {
  name = grub-probe;
  installdir = sbin;
  mansection = 8;
  common = util/grub-probe.c;
  common = util/probe.c;
  common = grub-core/osdep/ofpath.c;
  common = grub-core/kern/emu/argp_common.c;
  common = grub-core/osdep/init.c;

  ldadd = libgrubmods.a;
  ldadd = libgrubgcry.a;
  ldadd = libgrubkern.a;
  ldadd = grub-core/gnulib/libgnu.a;
  ldadd = '$(LIBINTL) $(LIBDEVMAPPER) $(LIBUTIL) $(LIBZFS) $(LIBNVPAIR) $(LIBGEOM)';
};

program = {
  name = grub-bios-setup;
  installdir = sbin;
  mansection = 8;
  common = util/grub-setup.c;
  common = util/setup_bios.c;
  extra_dist = util/setup.c;
  common = grub-core/kern/emu/argp_common.c;
  common = grub-core/lib/reed_solomon.c;
  common = grub-core/osdep/blocklist.c;
  extra_dist = grub-core/osdep/generic/blocklist.c;
  extra_dist = grub-core/osdep/linux/blocklist.c;
  extra_dist = grub-core/osdep/windows/blocklist.c;
  common = grub-core/osdep/init.c;

  ldadd = libgrubmods.a;
  ldadd = libgrubkern.a;
  ldadd = libgrubgcry.a;
  ldadd = grub-core/gnulib/libgnu.a;
  ldadd = '$(LIBINTL) $(LIBDEVMAPPER) $(LIBUTIL) $(LIBZFS) $(LIBNVPAIR) $(LIBGEOM)';
  cppflags = '-DGRUB_SETUP_FUNC=grub_util_bios_setup';
};

program = {
  name = grub-sparc64-setup;
  installdir = sbin;
  mansection = 8;
  common = util/grub-setup.c;
  common = util/setup_sparc.c;
  common = grub-core/kern/emu/argp_common.c;
  common = grub-core/lib/reed_solomon.c;
  common = grub-core/osdep/ofpath.c;
  common = grub-core/osdep/blocklist.c;
  common = grub-core/osdep/init.c;

  ldadd = libgrubmods.a;
  ldadd = libgrubkern.a;
  ldadd = libgrubgcry.a;
  ldadd = grub-core/gnulib/libgnu.a;
  ldadd = '$(LIBINTL) $(LIBDEVMAPPER) $(LIBUTIL) $(LIBZFS) $(LIBNVPAIR) $(LIBGEOM)';
  cppflags = '-DGRUB_SETUP_FUNC=grub_util_sparc_setup';
};

program = {
  name = grub-ofpathname;
  installdir = sbin;
  mansection = 8;
  common = util/ieee1275/grub-ofpathname.c;
  common = grub-core/osdep/ofpath.c;
  common = grub-core/osdep/init.c;

  ldadd = libgrubmods.a;
  ldadd = libgrubgcry.a;
  ldadd = libgrubkern.a;
  ldadd = grub-core/gnulib/libgnu.a;
  ldadd = '$(LIBINTL) $(LIBDEVMAPPER) $(LIBUTIL) $(LIBZFS) $(LIBNVPAIR) $(LIBGEOM)';
};

program = {
  name = grub-mklayout;
  mansection = 1;

  common = util/grub-mklayout.c;
  common = grub-core/kern/emu/argp_common.c;
  common = grub-core/osdep/init.c;

  ldadd = libgrubmods.a;
  ldadd = libgrubgcry.a;
  ldadd = libgrubkern.a;
  ldadd = grub-core/gnulib/libgnu.a;
  ldadd = '$(LIBINTL) $(LIBDEVMAPPER) $(LIBZFS) $(LIBNVPAIR) $(LIBGEOM)';
};

program = {
  name = grub-macbless;
  installdir = sbin;
  mansection = 8;
  common = util/grub-macbless.c;
  common = grub-core/osdep/init.c;
  common = grub-core/kern/emu/argp_common.c;

  ldadd = libgrubmods.a;
  ldadd = libgrubgcry.a;
  ldadd = libgrubkern.a;
  ldadd = grub-core/gnulib/libgnu.a;
  ldadd = '$(LIBINTL) $(LIBDEVMAPPER) $(LIBZFS) $(LIBNVPAIR) $(LIBGEOM)';
};

data = {
  common = util/grub.d/README;
  installdir = grubconf;
};

script = {
  name = '00_header';
  common = util/grub.d/00_header.in;
  installdir = grubconf;
};

script = {
  name = '10_windows';
  common = util/grub.d/10_windows.in;
  installdir = grubconf;
  condition = COND_HOST_WINDOWS;
};

script = {
  name = '10_hurd';
  common = util/grub.d/10_hurd.in;
  installdir = grubconf;
  condition = COND_HOST_HURD;
};

script = {
  name = '10_kfreebsd';
  common = util/grub.d/10_kfreebsd.in;
  installdir = grubconf;
  condition = COND_HOST_KFREEBSD;
};

script = {
  name = '10_illumos';
  common = util/grub.d/10_illumos.in;
  installdir = grubconf;
  condition = COND_HOST_ILLUMOS;
};

script = {
  name = '10_netbsd';
  common = util/grub.d/10_netbsd.in;
  installdir = grubconf;
  condition = COND_HOST_NETBSD;
};

script = {
  name = '10_linux';
  common = util/grub.d/10_linux.in;
  installdir = grubconf;
  condition = COND_HOST_LINUX;
};

script = {
  name = '10_xnu';
  common = util/grub.d/10_xnu.in;
  installdir = grubconf;
  condition = COND_HOST_XNU;
};

script = {
  name = '20_linux_xen';
  common = util/grub.d/20_linux_xen.in;
  installdir = grubconf;
  condition = COND_HOST_LINUX;
};

script = {
  name = '30_os-prober';
  common = util/grub.d/30_os-prober.in;
  installdir = grubconf;
};

script = {
  name = '40_custom';
  common = util/grub.d/40_custom.in;
  installdir = grubconf;
};

script = {
  name = '41_custom';
  common = util/grub.d/41_custom.in;
  installdir = grubconf;
};

program = {
  mansection = 1;
  name = grub-mkrescue;

  common = util/grub-mkrescue.c;
  common = util/render-label.c;
  common = util/glue-efi.c;
  common = util/mkimage.c;
  common = util/grub-install-common.c;
  common = util/setup_bios.c;
  common = util/setup_sparc.c;
  common = grub-core/lib/reed_solomon.c;
  common = grub-core/osdep/random.c;
  common = grub-core/osdep/ofpath.c;
  common = grub-core/osdep/platform.c;
  common = grub-core/osdep/platform_unix.c;
  common = grub-core/osdep/compress.c;
  extra_dist = grub-core/osdep/unix/compress.c;
  extra_dist = grub-core/osdep/basic/compress.c;
  common = util/editenv.c;
  common = grub-core/osdep/blocklist.c;
  common = grub-core/osdep/config.c;
  common = util/config.c;

  common = grub-core/kern/emu/hostfs.c;
  common = grub-core/disk/host.c;

  common = util/resolve.c;

  common = grub-core/kern/emu/argp_common.c;
  common = grub-core/osdep/init.c;

  ldadd = '$(LIBLZMA)';
  ldadd = libgrubmods.a;
  ldadd = libgrubgcry.a;
  ldadd = libgrubkern.a;
  ldadd = grub-core/gnulib/libgnu.a;
  ldadd = '$(LIBINTL) $(LIBDEVMAPPER) $(LIBUTIL) $(LIBZFS) $(LIBNVPAIR) $(LIBGEOM)';

  condition = COND_HAVE_EXEC;
};

program = {
  mansection = 1;
  name = grub-mkstandalone;
  common = util/grub-mkstandalone.c;

  common = util/render-label.c;
  common = util/glue-efi.c;
  common = util/mkimage.c;
  common = util/grub-install-common.c;
  common = util/setup_bios.c;
  common = util/setup_sparc.c;
  common = grub-core/lib/reed_solomon.c;
  common = grub-core/osdep/random.c;
  common = grub-core/osdep/ofpath.c;
  common = grub-core/osdep/platform.c;
  common = grub-core/osdep/platform_unix.c;
  extra_dist = grub-core/osdep/linux/platform.c;
  extra_dist = grub-core/osdep/windows/platform.c;
  extra_dist = grub-core/osdep/basic/platform.c;
  extra_dist = grub-core/osdep/basic/no_platform.c;
  extra_dist = grub-core/osdep/unix/platform.c;
  common = grub-core/osdep/compress.c;
  common = util/editenv.c;
  common = grub-core/osdep/blocklist.c;
  common = grub-core/osdep/config.c;
  common = util/config.c;

  common = grub-core/kern/emu/hostfs.c;
  common = grub-core/disk/host.c;

  common = util/resolve.c;

  common = grub-core/kern/emu/argp_common.c;
  common = grub-core/osdep/init.c;

  ldadd = '$(LIBLZMA)';
  ldadd = libgrubmods.a;
  ldadd = libgrubgcry.a;
  ldadd = libgrubkern.a;
  ldadd = grub-core/gnulib/libgnu.a;
  ldadd = '$(LIBINTL) $(LIBDEVMAPPER) $(LIBUTIL) $(LIBZFS) $(LIBNVPAIR) $(LIBGEOM)';
};

program = {
  mansection = 8;
  installdir = sbin;
  name = grub-install;

  common = util/grub-install.c;
  common = util/probe.c;
  common = util/mkimage.c;
  common = util/grub-install-common.c;
  common = util/setup_bios.c;
  common = util/setup_sparc.c;
  common = grub-core/lib/reed_solomon.c;
  common = grub-core/osdep/random.c;
  common = grub-core/osdep/ofpath.c;
  common = grub-core/osdep/platform.c;
  common = grub-core/osdep/platform_unix.c;
  common = grub-core/osdep/compress.c;
  common = util/editenv.c;
  common = grub-core/osdep/blocklist.c;
  common = grub-core/osdep/config.c;
  common = util/config.c;
  common = util/render-label.c;
  common = grub-core/kern/emu/hostfs.c;
  common = grub-core/disk/host.c;

  common = util/resolve.c;
  common = grub-core/kern/emu/argp_common.c;
  common = grub-core/osdep/init.c;

  ldadd = '$(LIBLZMA)';
  ldadd = libgrubmods.a;
  ldadd = libgrubgcry.a;
  ldadd = libgrubkern.a;
  ldadd = grub-core/gnulib/libgnu.a;
  ldadd = '$(LIBINTL) $(LIBDEVMAPPER) $(LIBUTIL) $(LIBZFS) $(LIBNVPAIR) $(LIBGEOM)';
};

program = {
  mansection = 1;
  installdir = bin;
  name = grub-mknetdir;

  common = util/grub-mknetdir.c;

  common = util/mkimage.c;
  common = util/grub-install-common.c;
  common = util/setup_bios.c;
  common = util/setup_sparc.c;
  common = grub-core/lib/reed_solomon.c;
  common = grub-core/osdep/random.c;
  common = grub-core/osdep/ofpath.c;
  common = grub-core/osdep/platform.c;
  common = grub-core/osdep/platform_unix.c;
  common = grub-core/osdep/compress.c;
  common = util/editenv.c;
  common = grub-core/osdep/blocklist.c;
  common = grub-core/osdep/config.c;
  common = util/config.c;

  common = util/resolve.c;
  common = grub-core/kern/emu/argp_common.c;
  common = grub-core/osdep/init.c;

  ldadd = '$(LIBLZMA)';
  ldadd = libgrubmods.a;
  ldadd = libgrubgcry.a;
  ldadd = libgrubkern.a;
  ldadd = grub-core/gnulib/libgnu.a;
  ldadd = '$(LIBINTL) $(LIBDEVMAPPER) $(LIBUTIL) $(LIBZFS) $(LIBNVPAIR) $(LIBGEOM)';
};

script = {
  name = grub-mkconfig;
  common = util/grub-mkconfig.in;
  mansection = 8;
  installdir = sbin;
};

script = {
  name = grub-set-default;
  common = util/grub-set-default.in;
  mansection = 8;
  installdir = sbin;
};

script = {
  name = grub-reboot;
  common = util/grub-reboot.in;
  mansection = 8;
  installdir = sbin;
};

script = {
  name = grub-mkconfig_lib;
  common = util/grub-mkconfig_lib.in;
  installdir = noinst;
};

script = {
  name = grub-kbdcomp;
  common = util/grub-kbdcomp.in;
  mansection = 1;
};

script = {
  name = grub-shell;
  common = tests/util/grub-shell.in;
  installdir = noinst;
};

script = {
  name = grub-shell-tester;
  common = tests/util/grub-shell-tester.in;
  installdir = noinst;
};

script = {
  name = grub-fs-tester;
  common = tests/util/grub-fs-tester.in;
  installdir = noinst;
  dependencies = 'garbage-gen$(BUILD_EXEEXT)';
};

script = {
  testcase;
  name = ext234_test;
  common = tests/ext234_test.in;
};

script = {
  testcase;
  name = squashfs_test;
  common = tests/squashfs_test.in;
};

script = {
  testcase;
  name = iso9660_test;
  common = tests/iso9660_test.in;
};

script = {
  testcase;
  name = hfsplus_test;
  common = tests/hfsplus_test.in;
};

script = {
  testcase;
  name = ntfs_test;
  common = tests/ntfs_test.in;
};

script = {
  testcase;
  name = reiserfs_test;
  common = tests/reiserfs_test.in;
};

script = {
  testcase;
  name = fat_test;
  common = tests/fat_test.in;
};

script = {
  testcase;
  name = minixfs_test;
  common = tests/minixfs_test.in;
};

script = {
  testcase;
  name = xfs_test;
  common = tests/xfs_test.in;
};

script = {
  testcase;
  name = nilfs2_test;
  common = tests/nilfs2_test.in;
};

script = {
  testcase;
  name = romfs_test;
  common = tests/romfs_test.in;
};

script = {
  testcase;
  name = exfat_test;
  common = tests/exfat_test.in;
};

script = {
  testcase;
  name = tar_test;
  common = tests/tar_test.in;
};

script = {
  testcase;
  name = udf_test;
  common = tests/udf_test.in;
};

script = {
  testcase;
  name = hfs_test;
  common = tests/hfs_test.in;
};

script = {
  testcase;
  name = jfs_test;
  common = tests/jfs_test.in;
};

script = {
  testcase;
  name = btrfs_test;
  common = tests/btrfs_test.in;
};

script = {
  testcase;
  name = zfs_test;
  common = tests/zfs_test.in;
};

script = {
  testcase;
  name = cpio_test;
  common = tests/cpio_test.in;
};

script = {
  testcase;
  name = example_scripted_test;
  common = tests/example_scripted_test.in;
};

script = {
  testcase;
  name = gettext_strings_test;
  common = tests/gettext_strings_test.in;
  extra_dist = po/exclude.pot;
};

script = {
  testcase;
  name = pata_test;
  common = tests/pata_test.in;
};

script = {
  testcase;
  name = ahci_test;
  common = tests/ahci_test.in;
};

script = {
  testcase;
  name = uhci_test;
  common = tests/uhci_test.in;
};

script = {
  testcase;
  name = ohci_test;
  common = tests/ohci_test.in;
};

script = {
  testcase;
  name = ehci_test;
  common = tests/ehci_test.in;
};

script = {
  testcase;
  name = example_grub_script_test;
  common = tests/example_grub_script_test.in;
};

script = {
  testcase;
  name = grub_script_eval;
  common = tests/grub_script_eval.in;
};

script = {
  testcase;
  name = grub_script_test;
  common = tests/grub_script_test.in;
};

script = {
  testcase;
  name = grub_script_echo1;
  common = tests/grub_script_echo1.in;
};

script = {
  testcase;
  name = grub_script_leading_whitespace;
  common = tests/grub_script_leading_whitespace.in;
};

script = {
  testcase;
  name = grub_script_echo_keywords;
  common = tests/grub_script_echo_keywords.in;
};

script = {
  testcase;
  name = grub_script_vars1;
  common = tests/grub_script_vars1.in;
};

script = {
  testcase;
  name = grub_script_for1;
  common = tests/grub_script_for1.in;
};

script = {
  testcase;
  name = grub_script_while1;
  common = tests/grub_script_while1.in;
};

script = {
  testcase;
  name = grub_script_if;
  common = tests/grub_script_if.in;
};

script = {
  testcase;
  name = grub_script_blanklines;
  common = tests/grub_script_blanklines.in;
};

script = {
  testcase;
  name = grub_script_final_semicolon;
  common = tests/grub_script_final_semicolon.in;
};

script = {
  testcase;
  name = grub_script_dollar;
  common = tests/grub_script_dollar.in;
};

script = {
  testcase;
  name = grub_script_comments;
  common = tests/grub_script_comments.in;
};

script = {
  testcase;
  name = grub_script_functions;
  common = tests/grub_script_functions.in;
};

script = {
  testcase;
  name = grub_script_break;
  common = tests/grub_script_break.in;
};

script = {
  testcase;
  name = grub_script_continue;
  common = tests/grub_script_continue.in;
};

script = {
  testcase;
  name = grub_script_shift;
  common = tests/grub_script_shift.in;
};

script = {
  testcase;
  name = grub_script_blockarg;
  common = tests/grub_script_blockarg.in;
};

script = {
  testcase;
  name = grub_script_setparams;
  common = tests/grub_script_setparams.in;
};

script = {
  testcase;
  name = grub_script_return;
  common = tests/grub_script_return.in;
};

script = {
  testcase;
  name = grub_cmd_regexp;
  common = tests/grub_cmd_regexp.in;
};

script = {
  testcase;
  name = grub_cmd_date;
  common = tests/grub_cmd_date.in;
};

script = {
  testcase;
  name = grub_cmd_set_date;
  common = tests/grub_cmd_set_date.in;
};

script = {
  testcase;
  name = grub_cmd_sleep;
  common = tests/grub_cmd_sleep.in;
};

script = {
  testcase;
  name = grub_script_expansion;
  common = tests/grub_script_expansion.in;
};

script = {
  testcase;
  name = grub_script_not;
  common = tests/grub_script_not.in;
};

script = {
  testcase;
  name = grub_script_no_commands;
  common = tests/grub_script_no_commands.in;
};

script = {
  testcase;
  name = partmap_test;
  common = tests/partmap_test.in;
};

script = {
  testcase;
  name = hddboot_test;
  common = tests/hddboot_test.in;
};

script = {
  testcase;
  name = fddboot_test;
  common = tests/fddboot_test.in;
};

script = {
  testcase;
  name = cdboot_test;
  common = tests/cdboot_test.in;
};

script = {
  testcase;
  name = netboot_test;
  common = tests/netboot_test.in;
};

script = {
  testcase;
  name = pseries_test;
  common = tests/pseries_test.in;
};

script = {
  testcase;
  name = core_compress_test;
  common = tests/core_compress_test.in;
};

script = {
  testcase;
  name = xzcompress_test;
  common = tests/xzcompress_test.in;
};

script = {
  testcase;
  name = gzcompress_test;
  common = tests/gzcompress_test.in;
};

script = {
  testcase;
  name = lzocompress_test;
  common = tests/lzocompress_test.in;
};

script = {
  testcase;
  name = grub_cmd_echo;
  common = tests/grub_cmd_echo.in;
};

script = {
  testcase;
  name = help_test;
  common = tests/help_test.in;
};

script = {
  testcase;
  name = grub_script_gettext;
  common = tests/grub_script_gettext.in;
};

script = {
  testcase;
  name = grub_script_escape_comma;
  common = tests/grub_script_escape_comma.in;
};

script = {
  testcase;
  name = grub_script_strcmp;
  common = tests/grub_script_strcmp.in;
};

script = {
  testcase;
  name = test_sha512sum;
  common = tests/test_sha512sum.in;
};

script = {
  testcase;
  name = test_unset;
  common = tests/test_unset.in;
};

script = {
  testcase;
  name = grub_func_test;
  common = tests/grub_func_test.in;
};

script = {
  testcase;
  name = grub_cmd_tr;
  common = tests/grub_cmd_tr.in;
};

script = {
  testcase;
<<<<<<< HEAD
  name = gptrepair_test;
  common = tests/gptrepair_test.in;
=======
  name = file_filter_test;
  common = tests/file_filter_test.in;
>>>>>>> 104dff36
};

script = {
  testcase;
<<<<<<< HEAD
  name = gptprio_test;
  common = tests/gptprio_test.in;
=======
  name = grub_cmd_test;
  common = tests/grub_cmd_test.in;
};

script = {
  testcase;
  name = syslinux_test;
  common = tests/syslinux_test.in;
>>>>>>> 104dff36
};

program = {
  testcase;
  name = example_unit_test;
  common = tests/example_unit_test.c;
  common = tests/lib/unit_test.c;
  common = grub-core/kern/list.c;
  common = grub-core/kern/misc.c;
  common = grub-core/tests/lib/test.c;
  ldadd = libgrubmods.a;
  ldadd = libgrubgcry.a;
  ldadd = libgrubkern.a;
  ldadd = grub-core/gnulib/libgnu.a;
  ldadd = '$(LIBDEVMAPPER) $(LIBZFS) $(LIBNVPAIR) $(LIBGEOM)';
};

program = {
  testcase;
  name = printf_test;
  common = tests/printf_unit_test.c;
  common = tests/lib/unit_test.c;
  common = grub-core/kern/list.c;
  common = grub-core/kern/misc.c;
  common = grub-core/tests/lib/test.c;
  ldadd = libgrubmods.a;
  ldadd = libgrubgcry.a;
  ldadd = libgrubkern.a;
  ldadd = grub-core/gnulib/libgnu.a;
  ldadd = '$(LIBDEVMAPPER) $(LIBZFS) $(LIBNVPAIR) $(LIBGEOM)';
};

program = {
  testcase;
  name = date_test;
  common = tests/date_unit_test.c;
  common = tests/lib/unit_test.c;
  common = grub-core/kern/list.c;
  common = grub-core/kern/misc.c;
  common = grub-core/tests/lib/test.c;
  ldadd = libgrubmods.a;
  ldadd = libgrubgcry.a;
  ldadd = libgrubkern.a;
  ldadd = grub-core/gnulib/libgnu.a;
  ldadd = '$(LIBDEVMAPPER) $(LIBZFS) $(LIBNVPAIR) $(LIBGEOM)';
};

program = {
  testcase;
  name = priority_queue_unit_test;
  common = tests/priority_queue_unit_test.cc;
  common = tests/lib/unit_test.c;
  common = grub-core/kern/list.c;
  common = grub-core/kern/misc.c;
  common = grub-core/tests/lib/test.c;
  common = grub-core/lib/priority_queue.c;
  ldadd = libgrubmods.a;
  ldadd = libgrubgcry.a;
  ldadd = libgrubkern.a;
  ldadd = grub-core/gnulib/libgnu.a;
  ldadd = '$(LIBDEVMAPPER) $(LIBZFS) $(LIBNVPAIR) $(LIBGEOM)';
  condition = COND_HAVE_CXX;
};

program = {
  testcase;
  name = cmp_test;
  common = tests/cmp_unit_test.c;
  common = tests/lib/unit_test.c;
  common = grub-core/kern/list.c;
  common = grub-core/kern/misc.c;
  common = grub-core/tests/lib/test.c;
  ldadd = libgrubmods.a;
  ldadd = libgrubgcry.a;
  ldadd = libgrubkern.a;
  ldadd = grub-core/gnulib/libgnu.a;
  ldadd = '$(LIBDEVMAPPER) $(LIBZFS) $(LIBNVPAIR) $(LIBGEOM)';
};

program = {
  testcase;
  name = gpt_unit_test;
  common = tests/gpt_unit_test.c;
  common = tests/lib/unit_test.c;
  common = grub-core/commands/search_part_label.c;
  common = grub-core/commands/search_part_uuid.c;
  common = grub-core/disk/host.c;
  common = grub-core/kern/emu/hostfs.c;
  common = grub-core/lib/gpt.c;
  common = grub-core/tests/lib/test.c;
  ldadd = libgrubmods.a;
  ldadd = libgrubgcry.a;
  ldadd = libgrubkern.a;
  ldadd = grub-core/gnulib/libgnu.a;
  ldadd = '$(LIBDEVMAPPER) $(LIBZFS) $(LIBNVPAIR) $(LIBGEOM)';
};

program = {
  name = grub-menulst2cfg;
  mansection = 1;
  common = util/grub-menulst2cfg.c;
  common = grub-core/lib/legacy_parse.c;
  common = grub-core/lib/i386/pc/vesa_modes_table.c;
  common = grub-core/osdep/init.c;

  ldadd = libgrubmods.a;
  ldadd = libgrubgcry.a;
  ldadd = libgrubkern.a;
  ldadd = grub-core/gnulib/libgnu.a;
  ldadd = '$(LIBINTL) $(LIBDEVMAPPER) $(LIBZFS) $(LIBNVPAIR) $(LIBGEOM)';
};

program = {
  name = grub-syslinux2cfg;
  mansection = 1;
  common = util/grub-syslinux2cfg.c;
  common = grub-core/lib/syslinux_parse.c;
  common = grub-core/lib/getline.c;
  common = grub-core/osdep/init.c;
  common = grub-core/kern/emu/hostfs.c;
  common = grub-core/disk/host.c;
  common = grub-core/kern/emu/argp_common.c;

  ldadd = libgrubmods.a;
  ldadd = libgrubgcry.a;
  ldadd = libgrubkern.a;
  ldadd = grub-core/gnulib/libgnu.a;
  ldadd = '$(LIBINTL) $(LIBDEVMAPPER) $(LIBZFS) $(LIBNVPAIR) $(LIBGEOM)';
};

program = {
  name = grub-glue-efi;
  mansection = 1;

  common = util/grub-glue-efi.c;
  common = util/glue-efi.c;
  common = grub-core/kern/emu/argp_common.c;
  common = grub-core/osdep/init.c;

  ldadd = libgrubmods.a;
  ldadd = libgrubgcry.a;
  ldadd = libgrubkern.a;
  ldadd = grub-core/gnulib/libgnu.a;
  ldadd = '$(LIBINTL) $(LIBDEVMAPPER) $(LIBZFS) $(LIBNVPAIR) $(LIBGEOM)';
};

program = {
  name = grub-render-label;
  mansection = 1;

  common = util/grub-render-label.c;
  common = util/render-label.c;
  common = grub-core/kern/emu/argp_common.c;
  common = grub-core/kern/emu/hostfs.c;
  common = grub-core/disk/host.c;
  common = grub-core/osdep/init.c;

  ldadd = libgrubmods.a;
  ldadd = libgrubgcry.a;
  ldadd = libgrubkern.a;
  ldadd = grub-core/gnulib/libgnu.a;
  ldadd = '$(LIBINTL) $(LIBDEVMAPPER) $(LIBZFS) $(LIBNVPAIR) $(LIBGEOM)';
};

program = {
  name = grub-file;
  mansection = 1;

  common = util/grub-file.c;
  common = util/render-label.c;
  common = grub-core/commands/file.c;
  common = grub-core/commands/file32.c;
  common = grub-core/commands/file64.c;
  common = grub-core/loader/i386/xen_file.c;
  common = grub-core/loader/i386/xen_file32.c;
  common = grub-core/loader/i386/xen_file64.c;
  common = grub-core/io/offset.c;
  common = grub-core/kern/elf.c;
  common = grub-core/loader/lzss.c;
  common = grub-core/loader/macho.c;
  common = grub-core/loader/macho32.c;
  common = grub-core/loader/macho64.c;
  common = grub-core/kern/emu/hostfs.c;
  common = grub-core/disk/host.c;
  common = grub-core/osdep/init.c;

  ldadd = libgrubmods.a;
  ldadd = libgrubgcry.a;
  ldadd = libgrubkern.a;
  ldadd = grub-core/gnulib/libgnu.a;
  ldadd = '$(LIBINTL) $(LIBDEVMAPPER) $(LIBZFS) $(LIBNVPAIR) $(LIBGEOM)';
};<|MERGE_RESOLUTION|>--- conflicted
+++ resolved
@@ -1151,21 +1151,24 @@
 
 script = {
   testcase;
-<<<<<<< HEAD
   name = gptrepair_test;
   common = tests/gptrepair_test.in;
-=======
+};
+
+script = {
+  testcase;
+  name = gptprio_test;
+  common = tests/gptprio_test.in;
+};
+
+script = {
+  testcase;
   name = file_filter_test;
   common = tests/file_filter_test.in;
->>>>>>> 104dff36
-};
-
-script = {
-  testcase;
-<<<<<<< HEAD
-  name = gptprio_test;
-  common = tests/gptprio_test.in;
-=======
+};
+
+script = {
+  testcase;
   name = grub_cmd_test;
   common = tests/grub_cmd_test.in;
 };
@@ -1174,7 +1177,6 @@
   testcase;
   name = syslinux_test;
   common = tests/syslinux_test.in;
->>>>>>> 104dff36
 };
 
 program = {
