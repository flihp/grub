/* multiboot.c - boot a multiboot OS image. */
/*
 *  GRUB  --  GRand Unified Bootloader
 *  Copyright (C) 1999,2000,2001,2002,2003,2004,2005,2007,2008,2009,2010  Free Software Foundation, Inc.
 *
 *  GRUB is free software: you can redistribute it and/or modify
 *  it under the terms of the GNU General Public License as published by
 *  the Free Software Foundation, either version 3 of the License, or
 *  (at your option) any later version.
 *
 *  GRUB is distributed in the hope that it will be useful,
 *  but WITHOUT ANY WARRANTY; without even the implied warranty of
 *  MERCHANTABILITY or FITNESS FOR A PARTICULAR PURPOSE.  See the
 *  GNU General Public License for more details.
 *
 *  You should have received a copy of the GNU General Public License
 *  along with GRUB.  If not, see <http://www.gnu.org/licenses/>.
 */

/*
 *  FIXME: The following features from the Multiboot specification still
 *         need to be implemented:
<<<<<<< HEAD
 *  - VBE support
=======
>>>>>>> f0eee6b2
 *  - drives table
 *  - ROM configuration table
 */

#include <grub/loader.h>
#include <grub/command.h>
#include <grub/multiboot.h>
#include <grub/cpu/multiboot.h>
#include <grub/elf.h>
#include <grub/aout.h>
#include <grub/file.h>
#include <grub/err.h>
#include <grub/dl.h>
#include <grub/mm.h>
#include <grub/misc.h>
#include <grub/env.h>
#include <grub/cpu/relocator.h>
#include <grub/video.h>
#include <grub/memory.h>
#include <grub/i18n.h>

#ifdef GRUB_MACHINE_EFI
#include <grub/efi/efi.h>
#endif

struct grub_relocator *grub_multiboot_relocator = NULL;
grub_uint32_t grub_multiboot_payload_eip;
#if defined (GRUB_MACHINE_PCBIOS) || defined (GRUB_MACHINE_MULTIBOOT) || defined (GRUB_MACHINE_COREBOOT) || defined (GRUB_MACHINE_QEMU)
#define DEFAULT_VIDEO_MODE "text"
#else
#define DEFAULT_VIDEO_MODE "auto"
#endif

static int accepts_video;
static int accepts_ega_text;
static int console_required;
static grub_dl_t my_mod;


/* Return the length of the Multiboot mmap that will be needed to allocate
   our platform's map.  */
grub_uint32_t
grub_get_multiboot_mmap_count (void)
{
  grub_size_t count = 0;

  auto int NESTED_FUNC_ATTR hook (grub_uint64_t, grub_uint64_t, grub_uint32_t);
  int NESTED_FUNC_ATTR hook (grub_uint64_t addr __attribute__ ((unused)),
			     grub_uint64_t size __attribute__ ((unused)),
			     grub_memory_type_t type __attribute__ ((unused)))
    {
      count++;
      return 0;
    }

  grub_mmap_iterate (hook);

  return count;
}

grub_err_t
grub_multiboot_set_video_mode (void)
{
  grub_err_t err;
  const char *modevar;

  if (accepts_video || !GRUB_MACHINE_HAS_VGA_TEXT)
    {
      modevar = grub_env_get ("gfxpayload");
      if (! modevar || *modevar == 0)
	err = grub_video_set_mode (DEFAULT_VIDEO_MODE, 0, 0);
      else
	{
	  char *tmp;
	  tmp = grub_xasprintf ("%s;" DEFAULT_VIDEO_MODE, modevar);
	  if (! tmp)
	    return grub_errno;
	  err = grub_video_set_mode (tmp, 0, 0);
	  grub_free (tmp);
	}
    }
  else
    err = grub_video_set_mode ("text", 0, 0);

  return err;
}

static grub_err_t
grub_multiboot_boot (void)
{
  grub_err_t err;
  struct grub_relocator32_state state = MULTIBOOT_INITIAL_STATE;

  state.MULTIBOOT_ENTRY_REGISTER = grub_multiboot_payload_eip;

  err = grub_multiboot_make_mbi (&state.MULTIBOOT_MBI_REGISTER);

  if (err)
    return err;

#ifdef GRUB_MACHINE_EFI
  err = grub_efi_finish_boot_services (NULL, NULL, NULL, NULL, NULL);
  if (err)
    return err;
#endif

  grub_relocator32_boot (grub_multiboot_relocator, state);

  /* Not reached.  */
  return GRUB_ERR_NONE;
}

static grub_err_t
grub_multiboot_unload (void)
{
  grub_multiboot_free_mbi ();

  grub_relocator_unload (grub_multiboot_relocator);
  grub_multiboot_relocator = NULL;

  grub_dl_unref (my_mod);

  return GRUB_ERR_NONE;
}

#define MULTIBOOT_LOAD_ELF64
#include "multiboot_elfxx.c"
#undef MULTIBOOT_LOAD_ELF64

#define MULTIBOOT_LOAD_ELF32
#include "multiboot_elfxx.c"
#undef MULTIBOOT_LOAD_ELF32

/* Load ELF32 or ELF64.  */
grub_err_t
grub_multiboot_load_elf (grub_file_t file, void *buffer)
{
  if (grub_multiboot_is_elf32 (buffer))
    return grub_multiboot_load_elf32 (file, buffer);
  else if (grub_multiboot_is_elf64 (buffer))
    return grub_multiboot_load_elf64 (file, buffer);

  return grub_error (GRUB_ERR_UNKNOWN_OS, "unknown ELF class");
}

grub_err_t
grub_multiboot_set_console (int console_type, int accepted_consoles,
			    int width, int height, int depth,
			    int console_req)
{
  console_required = console_req;
  if (!(accepted_consoles 
	& (GRUB_MULTIBOOT_CONSOLE_FRAMEBUFFER
	   | (GRUB_MACHINE_HAS_VGA_TEXT ? GRUB_MULTIBOOT_CONSOLE_EGA_TEXT : 0))))
    {
      if (console_required)
	return grub_error (GRUB_ERR_BAD_OS,
			   "OS requires a console but none is available");
      grub_printf ("WARNING: no console will be available to OS");
      accepts_video = 0;
      accepts_ega_text = 0;
      return GRUB_ERR_NONE;
    }

  if (console_type == GRUB_MULTIBOOT_CONSOLE_FRAMEBUFFER)
    {
      char *buf;
      if (depth && width && height)
	buf = grub_xasprintf ("%dx%dx%d,%dx%d,auto", width,
			      height, depth, width, height);
      else if (width && height)
	buf = grub_xasprintf ("%dx%d,auto", width, height);
      else
	buf = grub_strdup ("auto");

      if (!buf)
	return grub_errno;
      grub_env_set ("gfxpayload", buf);
      grub_free (buf);
    }
 else
   grub_env_set ("gfxpayload", "text");

  accepts_video = !!(accepted_consoles & GRUB_MULTIBOOT_CONSOLE_FRAMEBUFFER);
  accepts_ega_text = !!(accepted_consoles & GRUB_MULTIBOOT_CONSOLE_EGA_TEXT);
  return GRUB_ERR_NONE;
}

static grub_err_t
grub_cmd_multiboot (grub_command_t cmd __attribute__ ((unused)),
		    int argc, char *argv[])
{
  grub_file_t file = 0;
  grub_err_t err;

  grub_loader_unset ();

  if (argc == 0)
    return grub_error (GRUB_ERR_BAD_ARGUMENT, "no kernel specified");

  file = grub_file_open (argv[0]);
  if (! file)
    return grub_error (GRUB_ERR_BAD_ARGUMENT, "couldn't open file");

  grub_dl_ref (my_mod);

  /* Skip filename.  */
  grub_multiboot_init_mbi (argc - 1, argv + 1);

  grub_relocator_unload (grub_multiboot_relocator);
  grub_multiboot_relocator = grub_relocator_new ();

  if (!grub_multiboot_relocator)
    goto fail;

  err = grub_multiboot_load (file);
  if (err)
    goto fail;

  grub_multiboot_set_bootdev ();

  grub_loader_set (grub_multiboot_boot, grub_multiboot_unload, 0);

 fail:
  if (file)
    grub_file_close (file);

  if (grub_errno != GRUB_ERR_NONE)
    {
      grub_relocator_unload (grub_multiboot_relocator);
      grub_multiboot_relocator = NULL;
      grub_dl_unref (my_mod);
    }

  return grub_errno;
}

static grub_err_t
grub_cmd_module (grub_command_t cmd __attribute__ ((unused)),
		 int argc, char *argv[])
{
  grub_file_t file = 0;
  grub_ssize_t size;
  void *module = NULL;
  grub_addr_t target;
  grub_err_t err;
  int nounzip = 0;

  if (argc == 0)
    return grub_error (GRUB_ERR_BAD_ARGUMENT, "no module specified");

  if (grub_strcmp (argv[0], "--nounzip") == 0)
    {
      argv++;
      argc--;
      nounzip = 1;
    }

  if (argc == 0)
    return grub_error (GRUB_ERR_BAD_ARGUMENT, "no module specified");

  if (!grub_multiboot_relocator)
    return grub_error (GRUB_ERR_BAD_ARGUMENT,
		       "you need to load the multiboot kernel first");

  if (nounzip)
    grub_file_filter_disable_compression ();

  file = grub_file_open (argv[0]);
  if (! file)
    return grub_errno;

  size = grub_file_size (file);
  {
    grub_relocator_chunk_t ch;
    err = grub_relocator_alloc_chunk_align (grub_multiboot_relocator, &ch,
					    0, (0xffffffff - size) + 1,
					    size, MULTIBOOT_MOD_ALIGN,
					    GRUB_RELOCATOR_PREFERENCE_NONE);
    if (err)
      {
	grub_file_close (file);
	return err;
      }
    module = get_virtual_current_address (ch);
    target = (grub_addr_t) get_virtual_current_address (ch);
  }

  err = grub_multiboot_add_module (target, size, argc - 1, argv + 1);
  if (err)
    {
      grub_file_close (file);
      return err;
    }

  if (grub_file_read (file, module, size) != size)
    {
      grub_file_close (file);
      return grub_error (GRUB_ERR_FILE_READ_ERROR, "couldn't read file");
    }

  grub_file_close (file);
  return GRUB_ERR_NONE;;
}

static grub_command_t cmd_multiboot, cmd_module;

GRUB_MOD_INIT(multiboot)
{
  cmd_multiboot =
#ifdef GRUB_USE_MULTIBOOT2
    grub_register_command ("multiboot2", grub_cmd_multiboot,
			   0, N_("Load a multiboot 2 kernel."));
  cmd_module =
    grub_register_command ("module2", grub_cmd_module,
			   0, N_("Load a multiboot 2 module."));
#else
    grub_register_command ("multiboot", grub_cmd_multiboot,
			   0, N_("Load a multiboot kernel."));
  cmd_module =
    grub_register_command ("module", grub_cmd_module,
			   0, N_("Load a multiboot module."));
#endif

  my_mod = mod;
}

GRUB_MOD_FINI(multiboot)
{
  grub_unregister_command (cmd_multiboot);
  grub_unregister_command (cmd_module);
}<|MERGE_RESOLUTION|>--- conflicted
+++ resolved
@@ -20,10 +20,6 @@
 /*
  *  FIXME: The following features from the Multiboot specification still
  *         need to be implemented:
-<<<<<<< HEAD
- *  - VBE support
-=======
->>>>>>> f0eee6b2
  *  - drives table
  *  - ROM configuration table
  */
