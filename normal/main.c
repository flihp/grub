--- conflicted
+++ resolved
@@ -715,10 +715,5 @@
   grub_set_history (0);
   grub_register_variable_hook ("pager", 0, 0);
   grub_fs_autoload_hook = 0;
-<<<<<<< HEAD
-  free_handler_list ();
-
   grub_unregister_command (cmd_clear);
-=======
->>>>>>> 40372103
 }