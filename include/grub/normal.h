--- conflicted
+++ resolved
@@ -114,9 +114,8 @@
 
 void grub_xputs_normal (const char *str);
 
-<<<<<<< HEAD
 extern int grub_jail_level;
-=======
+
 grub_err_t
 grub_normal_add_menu_entry (int argc, const char **args, char **classes,
 			    const char *users, const char *hotkey,
@@ -127,6 +126,5 @@
 
 void grub_normal_auth_init (void);
 void grub_normal_auth_fini (void);
->>>>>>> 7bda3a87
 
 #endif /* ! GRUB_NORMAL_HEADER */