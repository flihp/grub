/* grub-script-check.c - check grub script file for syntax errors */
/*
 *  GRUB  --  GRand Unified Bootloader
 *  Copyright (C) 2009,2010  Free Software Foundation, Inc.
 *
 *  GRUB is free software: you can redistribute it and/or modify
 *  it under the terms of the GNU General Public License as published by
 *  the Free Software Foundation, either version 3 of the License, or
 *  (at your option) any later version.
 *
 *  GRUB is distributed in the hope that it will be useful,
 *  but WITHOUT ANY WARRANTY; without even the implied warranty of
 *  MERCHANTABILITY or FITNESS FOR A PARTICULAR PURPOSE.  See the
 *  GNU General Public License for more details.
 *
 *  You should have received a copy of the GNU General Public License
 *  along with GRUB.  If not, see <http://www.gnu.org/licenses/>.
 */

#include <config.h>
#include <grub/types.h>
#include <grub/mm.h>
#include <grub/misc.h>
#include <grub/util/misc.h>
#include <grub/i18n.h>
#include <grub/parser.h>
#include <grub/script_sh.h>

#define _GNU_SOURCE	1

#include <ctype.h>
#include <errno.h>
#include <stdio.h>
#include <stdlib.h>
#include <string.h>
#include <getopt.h>

#include "progname.h"

void
grub_putchar (int c)
{
  putchar (c);
}

int
grub_getkey (void)
{
  return -1;
}

void
grub_refresh (void)
{
  fflush (stdout);
}

grub_err_t
<<<<<<< HEAD
grub_script_cmd_shift (grub_command_t cmd __attribute__((unused)),
		       int argc __attribute__((unused)),
		       char *argv[] __attribute__((unused)))
=======
grub_script_break (grub_command_t cmd __attribute__((unused)),
		   int argc __attribute__((unused)),
		   char *argv[] __attribute__((unused)))
>>>>>>> 6ad1216e
{
  return 0;
}

char *
grub_script_execute_argument_to_string (struct grub_script_arg *arg __attribute__ ((unused)))
{
  return 0;
}

grub_err_t
grub_script_execute_cmdline (struct grub_script_cmd *cmd __attribute__ ((unused)))
{
  return 0;
}

grub_err_t
grub_script_execute_cmdlist (struct grub_script_cmd *cmd __attribute__ ((unused)))
{
  return 0;
}

grub_err_t
grub_script_execute_cmdif (struct grub_script_cmd *cmd __attribute__ ((unused)))
{
  return 0;
}

grub_err_t
grub_script_execute_cmdfor (struct grub_script_cmd *cmd __attribute__ ((unused)))
{
  return 0;
}

grub_err_t
grub_script_execute_cmdwhile (struct grub_script_cmd *cmd __attribute__ ((unused)))
{
  return 0;
}

grub_err_t
grub_script_execute_menuentry (struct grub_script_cmd *cmd __attribute__ ((unused)))
{
  return 0;
}

grub_err_t
grub_script_execute (struct grub_script *script)
{
  if (script == 0 || script->cmd == 0)
    return 0;

  return script->cmd->exec (script->cmd);
}

static struct option options[] =
  {
    {"help", no_argument, 0, 'h'},
    {"version", no_argument, 0, 'V'},
    {"verbose", no_argument, 0, 'v'},
    {0, 0, 0, 0}
  };

static void
usage (int status)
{
  if (status)
    fprintf (stderr,
	     "Try ``%s --help'' for more information.\n", program_name);
  else
    printf ("\
Usage: %s [PATH]\n\
\n\
Checks GRUB script configuration file for syntax errors.\n\
\n\
  -h, --help                display this message and exit\n\
  -V, --version             print version information and exit\n\
  -v, --verbose             print the script as it is being processed\n\
\n\
Report bugs to <%s>.\n\
", program_name,
	    PACKAGE_BUGREPORT);
  exit (status);
}

int
main (int argc, char *argv[])
{
  char *argument;
  char *input;
  FILE *file = 0;
  int verbose = 0;
  int found_input = 0;
  struct grub_script *script = NULL;

  auto grub_err_t get_config_line (char **line, int cont);
  grub_err_t get_config_line (char **line, int cont __attribute__ ((unused)))
  {
    int i;
    char *cmdline = 0;
    size_t len = 0;
    ssize_t read;

    read = getline(&cmdline, &len, (file ?: stdin));
    if (read == -1)
      {
	*line = 0;
	grub_errno = GRUB_ERR_READ_ERROR;

	if (cmdline)
	  free (cmdline);
	return grub_errno;
      }

    if (verbose)
      grub_printf("%s", cmdline);

    for (i = 0; cmdline[i] != '\0'; i++)
      {
	/* Replace tabs and carriage returns with spaces.  */
	if (cmdline[i] == '\t' || cmdline[i] == '\r')
	  cmdline[i] = ' ';

	/* Replace '\n' with '\0'.  */
	if (cmdline[i] == '\n')
	  cmdline[i] = '\0';
      }

    *line = grub_strdup (cmdline);

    free (cmdline);
    return 0;
  }

  set_program_name (argv[0]);
  grub_util_init_nls ();

  /* Check for options.  */
  while (1)
    {
      int c = getopt_long (argc, argv, "hvV", options, 0);

      if (c == -1)
	break;
      else
	switch (c)
	  {
	  case 'h':
	    usage (0);
	    break;

	  case 'V':
	    printf ("%s (%s) %s\n", program_name, PACKAGE_NAME, PACKAGE_VERSION);
	    return 0;

	  case 'v':
	    verbose = 1;
	    break;

	  default:
	    usage (1);
	    break;
	  }
    }

  /* Obtain ARGUMENT.  */
  if (optind >= argc)
    {
      file = 0; /* read from stdin */
    }
  else if (optind + 1 != argc)
    {
      fprintf (stderr, "Unknown extra argument `%s'.\n", argv[optind + 1]);
      usage (1);
    }
  else
    {
      argument = argv[optind];
      file = fopen (argument, "r");
      if (! file)
	{
	  fprintf (stderr, "%s: %s: %s\n", program_name, argument, strerror(errno));
	  usage (1);
	}
    }

  do
    {
      input = 0;
      get_config_line(&input, 0);
      if (! input) 
	break;
      found_input = 1;

      script = grub_script_parse (input, get_config_line);
      if (script)
	{
	  grub_script_execute (script);
	  grub_script_free (script);
	}

      grub_free (input);
    } while (script != 0);

  if (file) fclose (file);

  return (found_input && script == 0);
}<|MERGE_RESOLUTION|>--- conflicted
+++ resolved
@@ -56,18 +56,21 @@
 }
 
 grub_err_t
-<<<<<<< HEAD
-grub_script_cmd_shift (grub_command_t cmd __attribute__((unused)),
-		       int argc __attribute__((unused)),
-		       char *argv[] __attribute__((unused)))
-=======
 grub_script_break (grub_command_t cmd __attribute__((unused)),
 		   int argc __attribute__((unused)),
 		   char *argv[] __attribute__((unused)))
->>>>>>> 6ad1216e
-{
-  return 0;
-}
+{
+  return 0;
+}
+
+grub_err_t
+grub_script_shift (grub_command_t cmd __attribute__((unused)),
+		   int argc __attribute__((unused)),
+		   char *argv[] __attribute__((unused)))
+{
+  return 0;
+}
+
 
 char *
 grub_script_execute_argument_to_string (struct grub_script_arg *arg __attribute__ ((unused)))
